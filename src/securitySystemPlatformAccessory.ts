import { Service, PlatformAccessory, PlatformConfig } from 'homebridge';

import { EufySecurityPlatformConfig } from './config';

import { EufySecurityPlatform } from './platform';
// eslint-disable-next-line @typescript-eslint/ban-ts-comment
// @ts-ignore  
import { Station, PropertyValue } from 'eufy-security-client';

/**
 * Platform Accessory
 * An instance of this class is created for each accessory your platform registers
 * Each accessory may expose multiple services of different service types.
 */
export class SecuritySystemPlatformAccessory {
  private service: Service;
  private alarm_triggered: boolean;
  private guardMode: number;

  constructor(
    private readonly platform: EufySecurityPlatform,
    private readonly accessory: PlatformAccessory,
    private eufyStation: Station,
    private config: EufySecurityPlatformConfig,
  ) {
    this.platform.log.debug(this.accessory.displayName, 'Constructed SecuritySystem');
    // set accessory information

    this.alarm_triggered = false;
    this.guardMode = 0;

    this.accessory
      .getService(this.platform.Service.AccessoryInformation)!
      .setCharacteristic(this.platform.Characteristic.Manufacturer, 'Eufy')
      .setCharacteristic(
        this.platform.Characteristic.Model,
        eufyStation.getModel(),
      )
      .setCharacteristic(
        this.platform.Characteristic.SerialNumber,
        eufyStation.getSerial(),
      )
      .setCharacteristic(
        this.platform.Characteristic.FirmwareRevision,
        eufyStation.getSoftwareVersion(),
      );

    this.service =
      this.accessory.getService(this.platform.Service.SecuritySystem) ||
      this.accessory.addService(this.platform.Service.SecuritySystem);

    this.service.setCharacteristic(
      this.platform.Characteristic.Name,
      accessory.displayName,
    );

    // create handlers for required characteristics
    this.service
      .getCharacteristic(this.platform.Characteristic.SecuritySystemCurrentState)
      .on('get', this.handleSecuritySystemCurrentStateGet.bind(this));

    this.service
      .getCharacteristic(this.platform.Characteristic.SecuritySystemTargetState)
      .on('get', this.handleSecuritySystemTargetStateGet.bind(this))
      .on('set', this.handleSecuritySystemTargetStateSet.bind(this));

    this.eufyStation.on(
      'guard mode',
      (station: Station, guardMode: number, currentMode: number) =>
        this.onStationGuardModePushNotification(
          station,
          guardMode,
          currentMode,
        ),
    );

    this.eufyStation.on(
      'alarm mode',
      (station: Station, alarm_type: number) =>
        this.onStationAlarmTriggeredPushNotification(
          station,
          alarm_type,
        ),
    );

    if(this.config.enableDetailedLogging) {
      this.eufyStation.on('raw property changed', (device: Station, type: number, value: string, modified: number) =>
        this.handleRawPropertyChange(device, type, value, modified),
      );
      this.eufyStation.on('property changed', (device: Station, name: string, value: PropertyValue) =>
        this.handlePropertyChange(device, name, value),
      );
    }
  }

  private onStationGuardModePushNotification(
    station: Station,
    guardMode: number,
    currentMode: number,
  ): void {
    const homekitGuardMode = this.convertStatusCodeToHomekit(guardMode);
    if (homekitGuardMode) {
      this.platform.log.debug(
        'Received StationGuardModePushNotification - guardmode ' +
          guardMode +
          ' homekitGuardMode ' +
          homekitGuardMode,
      );
      this.service
        .getCharacteristic(
          this.platform.Characteristic.SecuritySystemCurrentState,
        )
        .updateValue(homekitGuardMode);

      this.service
        .getCharacteristic(
          this.platform.Characteristic.SecuritySystemTargetState,
        )
        .updateValue(homekitGuardMode);
    }
  }
  
  private onStationAlarmTriggeredPushNotification(
    station: Station,
    alarm_type: number,
  ): void {
    switch (alarm_type) {
<<<<<<< HEAD
      case 3: // Alarm triggered by camera
      case 6: // Alarm triggered by contact sensor
      case 8: // Alarm triggered by motion sensor
        this.platform.log.warn('Received StationAlarmTriggeredPushNotification - ALARM TRIGGERED - alarm_type: ' + alarm_type);
        this.alarm_triggered = true;
        this.service
          .getCharacteristic(this.platform.Characteristic.SecuritySystemCurrentState)
          .updateValue(4); // Characteristic.SecuritySystemCurrentState.ALARM_TRIGGERED
        break;
      case 15: // Alarm off by Keypad
      case 16: // Alarm off by Eufy App
      case 17: // Alarm off by HomeBase button
        this.platform.log.warn('Received StationAlarmTriggeredPushNotification - ALARM OFF - alarm_type: ' + alarm_type);
        this.alarm_triggered = false;
        this.service
          .getCharacteristic(this.platform.Characteristic.SecuritySystemCurrentState)
          .updateValue(this.guardMode); // Back to normal
        break;
=======
      // case 3: // Alarm triggered by camera
      // case 6: // Alarm triggered by contact sensor
      // case 8: // Alarm triggered by motion sensor
      //   this.platform.log.warn('Received StationAlarmTriggeredPushNotification - ALARM TRIGGERED - alarm_type: ' + alarm_type);
      //   this.alarm_triggered = true;
      //   this.service
      //     .getCharacteristic(this.platform.Characteristic.SecuritySystemCurrentState)
      //     .updateValue(4); // Characteristic.SecuritySystemCurrentState.ALARM_TRIGGERED
      //   break;
      // case 15: // Alarm off by Keypad
      // case 16: // Alarm off by Eufy App
      // case 17: // Alarm off by HomeBase button
      //   this.platform.log.warn('Received StationAlarmTriggeredPushNotification - ALARM OFF - alarm_type: ' + alarm_type);
      //   this.alarm_triggered = false;
      //   this.service
      //     .getCharacteristic(this.platform.Characteristic.SecuritySystemCurrentState)
      //     .updateValue(this.guardMode); // Back to normal
      //   break;
>>>>>>> 2184a06d
      default:
        this.platform.log.warn('Received StationAlarmTriggeredPushNotification - ALARM UNKNOWN - alarm_type: ' + alarm_type);
        this.service
          .getCharacteristic(this.platform.Characteristic.StatusFault)
          .updateValue(this.platform.Characteristic.StatusFault.GENERAL_FAULT);
        break;
    }
  }

  async getCurrentStatus() {
    this.platform.log.debug(
      this.eufyStation.isConnected()
        ? 'Connected to Eufy API'
        : 'Not connected to Eufy API',
    );

    const guardMode = this.eufyStation.getGuardMode();

    this.platform.log.info('Eufy Guard Mode: ', guardMode);

    this.guardMode = (this.alarm_triggered) ? 4 : guardMode.value as number;

    return this.convertStatusCodeToHomekit(this.guardMode as number);
  }

  convertMode(eufyMode: number) {
    const modes = [
      { hk: 0, eufy: this.config.hkHome ?? 1 },
      { hk: 1, eufy: this.config.hkAway ?? 0 },
      { hk: 2, eufy: this.config.hkNight ?? 3 },
      { hk: 3, eufy: this.config.hkOff ?? 63 },
      { hk: 3, eufy: this.config.hkDisarmed ?? 6 },
    ];
    const modeObj = modes.filter((m) => {
      return m.eufy === eufyMode;
    });

    return modeObj[0] ? modeObj[0].hk : eufyMode;
  }

  convertStatusCodeToHomekit(code: number) {
    //---Eufy Modes--------
    //     0: 'AWAY',
    //     1: 'HOME',
    //     2: 'SCHEDULE',
    //     3: 'CUSTOM1',
    //     4: 'CUSTOM2',
    //     5: 'CUSTOM3',
    //     47: 'GEO',
    //     63: 'DISARMED'
    //-----------------------
    //---HomeKit Modes-------
    //     0: 'STAY_ARM',
    //     1: 'AWAY_ARM',
    //     2: 'NIGHT_ARM',
    //     3: 'DISARMED',
    //     4: 'ALARM_TRIGGERED',
    //-----------------------
    switch (code) {
      case 0: //Eufy mode
        return this.convertMode(0);
      case 1:
        return this.convertMode(1);
      case 2:
        return this.convertMode(2);
      case 3:
        return this.convertMode(3);
      case 4:
        return this.convertMode(4);
      case 5:
        return this.convertMode(5);
      case 6: // 6 is triggered  when disabled  by Keypad
        return this.convertMode(6);
      case 47:
        return this.convertMode(47);
      case 63:
        return this.convertMode(63);
      default:
        break;
    }
  }

  /**
   * Handle requests to get the current value of the 'Security System Current State' characteristic
   */
  async handleSecuritySystemCurrentStateGet(callback) {
    this.platform.log.debug(this.accessory.displayName, 'Triggered GET SecuritySystemCurrentState');

    // set this to a valid value for SecuritySystemCurrentState
    const currentValue = await this.getCurrentStatus();

    this.platform.log.debug(this.accessory.displayName, 'Handle Current System state:  -- ', currentValue);

    callback(null, (this.alarm_triggered) ? 4 : currentValue);
  }

  /**
   * Handle requests to get the current value of the 'Security System Target State' characteristic
   */
  async handleSecuritySystemTargetStateGet(callback) {
    this.platform.log.debug(this.accessory.displayName, 'Triggered GET SecuritySystemTargetState');

    // set this to a valid value for SecuritySystemTargetState
    const currentValue = await this.getCurrentStatus();

    callback(null, currentValue);
  }

  private handleRawPropertyChange(
    device: Station, 
    type: number, 
    value: string, 
    modified: number,
  ): void {
    this.platform.log.info(
      'Handle Station Raw Property Changes:  -- ',
      type, 
      value, 
      modified,
    );
  }

  private handlePropertyChange(
    device: Station, 
    name: string, 
    value: PropertyValue,
  ): void {
    this.platform.log.info(
      'Handle Station Property Changes:  -- ',
      name, 
      value,
    );
  }

  /**
   * Handle requests to set the 'Security System Target State' characteristic
   */
  handleSecuritySystemTargetStateSet(value, callback) {
    //   states: {
    //     0: 'AWAY',
    //     1: 'HOME',
    //     2: 'SCHEDULE',
    //     3: 'CUSTOM1',
    //     4: 'CUSTOM2',
    //     5: 'CUSTOM3',
    //     47: 'GEO',
    //     63: 'DISARMED'
    // }

    let mode = -1;
    switch (value) {
      case 0: //homekit HOME
        mode = this.config.hkHome ?? 1; //eufy home
        break;
      case 1: //homekit AWAY
        mode = this.config.hkAway ?? 0;
        break;
      case 2: //homekit NIGHT
        mode = this.config.hkNight ?? 3;
        break;
      case 3: //homekit OFF
        mode = this.config.hkOff ?? 63;
        break;
      default:
        break;
    }

    if (mode === -1) {
      this.platform.log.error(
        'Error Setting security mode! (mode returned -1)',
      );
    } else {
      try {
        this.eufyStation.setGuardMode(mode);
        this.service.updateCharacteristic(
          this.platform.Characteristic.SecuritySystemCurrentState,
          value,
        );
      } catch (error) {
        this.platform.log.error('Error Setting security mode!', error);
      }
    }
    callback(null);
  }
}<|MERGE_RESOLUTION|>--- conflicted
+++ resolved
@@ -125,7 +125,6 @@
     alarm_type: number,
   ): void {
     switch (alarm_type) {
-<<<<<<< HEAD
       case 3: // Alarm triggered by camera
       case 6: // Alarm triggered by contact sensor
       case 8: // Alarm triggered by motion sensor
@@ -144,26 +143,6 @@
           .getCharacteristic(this.platform.Characteristic.SecuritySystemCurrentState)
           .updateValue(this.guardMode); // Back to normal
         break;
-=======
-      // case 3: // Alarm triggered by camera
-      // case 6: // Alarm triggered by contact sensor
-      // case 8: // Alarm triggered by motion sensor
-      //   this.platform.log.warn('Received StationAlarmTriggeredPushNotification - ALARM TRIGGERED - alarm_type: ' + alarm_type);
-      //   this.alarm_triggered = true;
-      //   this.service
-      //     .getCharacteristic(this.platform.Characteristic.SecuritySystemCurrentState)
-      //     .updateValue(4); // Characteristic.SecuritySystemCurrentState.ALARM_TRIGGERED
-      //   break;
-      // case 15: // Alarm off by Keypad
-      // case 16: // Alarm off by Eufy App
-      // case 17: // Alarm off by HomeBase button
-      //   this.platform.log.warn('Received StationAlarmTriggeredPushNotification - ALARM OFF - alarm_type: ' + alarm_type);
-      //   this.alarm_triggered = false;
-      //   this.service
-      //     .getCharacteristic(this.platform.Characteristic.SecuritySystemCurrentState)
-      //     .updateValue(this.guardMode); // Back to normal
-      //   break;
->>>>>>> 2184a06d
       default:
         this.platform.log.warn('Received StationAlarmTriggeredPushNotification - ALARM UNKNOWN - alarm_type: ' + alarm_type);
         this.service
